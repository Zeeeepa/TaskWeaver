
# Configuration file
The configuration file is located at `project/taskweaver_config.json`. 
You can edit this file to configure TaskWeaver.
The configuration file is in JSON format. So for boolean values, use `true` or `false` instead of `True` or `False`. 
For null values, use `null` instead of `None` or `"null"`. All other values should be strings in double quotes.
The following table lists the parameters in the configuration file:




| Parameter                                | Description                                                                      | Default Value                                                                          |
|------------------------------------------|----------------------------------------------------------------------------------|----------------------------------------------------------------------------------------|
| `llm.model`                              | The model name used by the language model.                                       | gpt-4                                                                                  |
| `llm.backup_model`                       | The model name used for self-correction purposes.                                | `null`                                                                                 |
| `llm.api_base`                           | The base URL of the OpenAI API.                                                  | `https://api.openai.com/v1`                                                            |
| `llm.api_key`                            | The API key of the OpenAI API.                                                   | `null`                                                                                 |
| `llm.api_type`                           | The type of the OpenAI API, could be `openai` or `azure`.                        | `openai`                                                                               |
| `llm.api_version`                        | The version of the OpenAI API.                                                   | `2023-07-01-preview`                                                                   |
| `llm.response_format`                    | The response format of the OpenAI API, could be `json_object`, `text` or `null`. | `json_object`                                                                          |
| `code_verification.code_verification_on` | Whether to enable code verification.                                             | `false`                                                                                |
| `code_verification.plugin_only`          | Whether to turn on the plugin only mode.                                         | `false`                                                                                |
 | `code_verification.allowed_modules`      | The list of allowed modules to import in code generation.                        | `"pandas", "matplotlib", "numpy", "sklearn", "scipy", "seaborn", "datetime", "typing"` |
| `logging.log_file`                       | The name of the log file.                                                        | `taskweaver.log`                                                                       |
| `logging.log_folder`                     | The folder to store the log file.                                                | `logs`                                                                                 |
| `plugin.base_path`                       | The folder to store plugins.                                                     | `${AppBaseDir}/plugins`                                                                |
| `planner.example_base_path`              | The folder to store planner examples.                                            | `${AppBaseDir}/planner_examples`                                                       |
| `planner.prompt_compression`             | Whether to compress the chat history for planner                                 | `false`                                                                                | 
| `code_generator.example_base_path`       | The folder to store code interpreter examples.                                   | `${AppBaseDir}/codeinterpreter_examples`                                               |
 | `code_generator.prompt_compression`      | Whether to compress the chat history for code interpreter                        | `false`                                                                                |
<<<<<<< HEAD
| `code_generator.enable_auto_plugin_selection`   | Whether to enable auto plugin selection                                          | `false`                                                                                |
| `code_generator.auto_plugin_selection_topk` | The number of auto selected plugins  in each round                               | `3`                                                                                    |
=======
| `session.max_internal_chat_round_num`    | The maximum number of internal chat rounds between Planner and Code Interpreter  | `10`                                                                                   |
| `session.use_planner`              | Use Planner or only use Code Interpreter                                         | `true`                                                                                 |
>>>>>>> 3b644ace
> 💡 ${AppBaseDir} is the project directory.

> 💡 Up to 11/30/2023, the `json_object` and `text` options of `llm.response_format` is only supported by the OpenAI models later than 1106. If you are using an older version of OpenAI model, you need to set the `llm.response_format` to `null`.<|MERGE_RESOLUTION|>--- conflicted
+++ resolved
@@ -27,14 +27,11 @@
 | `planner.example_base_path`              | The folder to store planner examples.                                            | `${AppBaseDir}/planner_examples`                                                       |
 | `planner.prompt_compression`             | Whether to compress the chat history for planner                                 | `false`                                                                                | 
 | `code_generator.example_base_path`       | The folder to store code interpreter examples.                                   | `${AppBaseDir}/codeinterpreter_examples`                                               |
- | `code_generator.prompt_compression`      | Whether to compress the chat history for code interpreter                        | `false`                                                                                |
-<<<<<<< HEAD
+| `code_generator.prompt_compression`      | Whether to compress the chat history for code interpreter                        | `false`                                                                                |
 | `code_generator.enable_auto_plugin_selection`   | Whether to enable auto plugin selection                                          | `false`                                                                                |
 | `code_generator.auto_plugin_selection_topk` | The number of auto selected plugins  in each round                               | `3`                                                                                    |
-=======
 | `session.max_internal_chat_round_num`    | The maximum number of internal chat rounds between Planner and Code Interpreter  | `10`                                                                                   |
 | `session.use_planner`              | Use Planner or only use Code Interpreter                                         | `true`                                                                                 |
->>>>>>> 3b644ace
 > 💡 ${AppBaseDir} is the project directory.
 
 > 💡 Up to 11/30/2023, the `json_object` and `text` options of `llm.response_format` is only supported by the OpenAI models later than 1106. If you are using an older version of OpenAI model, you need to set the `llm.response_format` to `null`.